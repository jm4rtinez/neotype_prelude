--- conflicted
+++ resolved
@@ -135,15 +135,14 @@
 		return new Both(fst, snd);
 	}
 
-<<<<<<< HEAD
+	/** Construct a `Both` with a `void` right-hand value. */
+	export function write<A>(fst: A): Ior<A, void> {
+		return both(fst, undefined);
+	}
+
 	/** Construct an `Ior` from an `Annotation`. */
 	export function fromAnnotation<T, W>(anno: Annotation<T, W>): Ior<W, T> {
 		return anno.match(right, (val, log) => both(log, val));
-=======
-	/** Construct a `Both` with a `void` right-hand value. */
-	export function write<A>(fst: A): Ior<A, void> {
-		return both(fst, undefined);
->>>>>>> 970cdcd9
 	}
 
 	/** Construct an `Ior` from an `Either`. */
